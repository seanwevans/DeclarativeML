from __future__ import annotations

from dataclasses import dataclass
from typing import Any, Dict, List, Optional

from lark import Lark, Transformer, v_args


dsl_grammar = r"""
?start: train_stmt

<<<<<<< HEAD
train_stmt: "TRAIN" "MODEL" NAME "USING" algorithm "FROM" NAME "PREDICT" NAME features option*
=======
train_stmt: "TRAIN" "MODEL" NAME "USING" algorithm "FROM" NAME "PREDICT" NAME features  # noqa: E501
>>>>>>> 34704825

algorithm: NAME ("(" param_list? ")")?
param_list: param ("," param)*
param: NAME "=" value
value: NUMBER | ESCAPED_STRING | NAME

features: "WITH" "FEATURES" "(" feature_list? ")"
feature_list: NAME ("," NAME)*

option: validate_stmt
      | optimize_stmt
      | stop_stmt
      | split_stmt

validate_stmt: "VALIDATE" ("USING" NAME ("(" param_list? ")")? | "ON" NAME)
optimize_stmt: "OPTIMIZE" "FOR" NAME
stop_stmt: "STOP" "WHEN" condition_expr
split_stmt: "SPLIT" "DATA" split_entries

split_entries: split_entry ("," split_entry)*
split_entry: NAME "=" NUMBER

?condition_expr: or_expr
?or_expr: and_expr ("OR" and_expr)*
?and_expr: comparison ("AND" comparison)*
comparison: NAME COMP_OP value
COMP_OP: ">=" | "<=" | ">" | "<" | "!=" | "="

%import common.CNAME -> NAME
%import common.NUMBER
%import common.ESCAPED_STRING
%import common.WS
%ignore WS
"""


@dataclass
class DataSplit:
    ratios: Dict[str, float]


@dataclass
class ValidationOption:
    method: Optional[str] = None
    params: Optional[List[tuple[str, Any]]] = None
    on: Optional[str] = None


@dataclass
class OptimizeOption:
    metric: str

@dataclass
class TrainModel:
    name: str
    algorithm: str
    params: List[tuple[str, Any]]
    source: str
    target: str
    features: List[str]
    split: Optional[DataSplit] = None
    validate: Optional[ValidationOption] = None
    optimize_metric: Optional[str] = None
    stop_condition: Optional[str] = None


class TreeToModel(Transformer):
    def NAME(self, token):
        return str(token)

    def NUMBER(self, token):
        text = token.value
        return float(text) if "." in text else int(text)

    def ESCAPED_STRING(self, token):
        return token.value.strip('"')

    def value(self, items):
        return items[0]

    def param(self, items):
        name, value = items
        return name, value

    def param_list(self, items):
        return items

    def algorithm(self, items):
        alg_name = items[0]
        if len(items) == 1 or items[1] is None:
            params = []
        else:
            params = items[1]
        return alg_name, params

    def feature_list(self, items):
        return list(items)

    def features(self, items):
        return items[0] if items else []

    def option(self, items):
        return items[0]

    def split_entry(self, items):
        name, value = items
        return name, value

    def split_entries(self, items):
        return dict(items)

    def split_stmt(self, items):
        return DataSplit(items[0])

    def validate_stmt(self, items):
        if len(items) == 1:
            return ValidationOption(on=items[0])
        else:
            method = items[0]
            params = items[1] if len(items) > 1 else None
            return ValidationOption(method=method, params=params)

    def optimize_stmt(self, items):
        return OptimizeOption(metric=items[0])

    def comparison(self, items):
        left, op, right = items
        return f"{left} {op} {right}"

    def and_expr(self, items):
        expr = items[0]
        for part in items[1:]:
            expr += f" AND {part}"
        return expr

    def or_expr(self, items):
        expr = items[0]
        for part in items[1:]:
            expr += f" OR {part}"
        return expr

    def stop_stmt(self, items):
        return items[0]

    @v_args(inline=True)
    def train_stmt(self, model_name, algorithm, source, target, features, *options):
        alg_name, params = algorithm
        model = TrainModel(
            name=model_name,
            algorithm=alg_name,
            params=params,
            source=source,
            target=target,
            features=features,
        )
        for opt in options:
            if isinstance(opt, DataSplit):
                model.split = opt
            elif isinstance(opt, ValidationOption):
                model.validate = opt
            elif isinstance(opt, OptimizeOption):
                model.optimize_metric = opt.metric
            elif isinstance(opt, str):
                model.stop_condition = opt
        return model


def parse(text: str) -> TrainModel:
    parser = Lark(dsl_grammar, start="start", parser="lalr")
    tree = parser.parse(text)
    model = TreeToModel().transform(tree)
    return model


def compile_sql(model: TrainModel) -> str:
    import json

    feature_cols = ", ".join(model.features)
    params_dict = {k: v for k, v in model.params}
    params_json = json.dumps(params_dict)
    training_query = (
        f"SELECT {feature_cols}, {model.target} FROM {model.source}"
    )
    feature_array = ", ".join(repr(f) for f in model.features)
    args = [
        f"model_name := {repr(model.name)}",
        f"algorithm := {repr(model.algorithm)}",
        f"algorithm_params := {repr(params_json)}",
        f"training_data := {repr(training_query)}",
        f"target_column := {repr(model.target)}",
        f"feature_columns := ARRAY[{feature_array}]",
    ]
    if model.split:
        args.append(f"data_split := {repr(json.dumps(model.split.ratios))}")
    if model.validate:
        if model.validate.on:
            args.append(f"validate_on := {repr(model.validate.on)}")
        if model.validate.method:
            args.append(f"validate_method := {repr(model.validate.method)}")
            if model.validate.params:
                args.append(
                    f"validate_params := {repr(json.dumps(dict(model.validate.params)))}"
                )
    if model.optimize_metric:
        args.append(f"optimize_metric := {repr(model.optimize_metric)}")
    if model.stop_condition:
        args.append(f"stop_condition := {repr(model.stop_condition)}")

    sql = "SELECT ml_train_model(" + ", ".join(args) + ")"
    return sql<|MERGE_RESOLUTION|>--- conflicted
+++ resolved
@@ -9,11 +9,7 @@
 dsl_grammar = r"""
 ?start: train_stmt
 
-<<<<<<< HEAD
 train_stmt: "TRAIN" "MODEL" NAME "USING" algorithm "FROM" NAME "PREDICT" NAME features option*
-=======
-train_stmt: "TRAIN" "MODEL" NAME "USING" algorithm "FROM" NAME "PREDICT" NAME features  # noqa: E501
->>>>>>> 34704825
 
 algorithm: NAME ("(" param_list? ")")?
 param_list: param ("," param)*
