from __future__ import annotations

from dataclasses import dataclass
<<<<<<< HEAD
from math import isclose
from typing import Any, Dict, List, Optional

from lark import Lark, Transformer, v_args
from lark.exceptions import VisitError
=======
from typing import Any, Dict, List, Optional, cast

from lark import Lark, Transformer, v_args
from psycopg import sql
>>>>>>> d7bb8b46

dsl_grammar = r"""
?start: train_stmt
       | compute_stmt

train_stmt: "TRAIN" "MODEL" NAME "USING" algorithm "FROM" NAME \
            "PREDICT" NAME features option*

compute_stmt: "COMPUTE" NAME compute_from? compute_into? compute_every? \
              "USING" NAME kernel_opt*

compute_from: "FROM" "table" "(" name_list ")"
compute_into: "INTO" "column" "(" NAME ")"
compute_every: "EVERY" SIGNED_NUMBER "TICKS"
kernel_opt: block_opt
          | grid_opt
          | shared_opt

block_opt: "BLOCK" SIGNED_NUMBER
grid_opt: "GRID" NAME
shared_opt: "SHARED" size_spec

name_list: NAME ("," NAME)*
size_spec: SIGNED_NUMBER NAME?

algorithm: NAME ("(" param_list? ")")?
param_list: param ("," param)*
param: NAME "=" value
value: SIGNED_NUMBER | ESCAPED_STRING | NAME

features: "WITH" "FEATURES" "(" feature_list? ")"
feature_list: NAME ("," NAME)*

option: validate_stmt
      | optimize_stmt
      | stop_stmt
      | split_stmt
      | balance_stmt

balance_stmt: "BALANCE" "CLASSES" "BY" NAME

validate_stmt: "VALIDATE" ("USING" NAME ("(" param_list? ")")? | "ON" NAME)
optimize_stmt: "OPTIMIZE" "FOR" NAME
stop_stmt: "STOP" "WHEN" condition_expr
split_stmt: "SPLIT" "DATA" split_entries

split_entries: split_entry ("," split_entry)*
split_entry: NAME "=" SIGNED_NUMBER

?condition_expr: or_expr
?or_expr: and_expr ("OR" and_expr)*
?and_expr: comparison ("AND" comparison)*
comparison: NAME COMP_OP value
COMP_OP: ">=" | "<=" | ">" | "<" | "!=" | "="

%import common.CNAME -> NAME
%import common.SIGNED_NUMBER
%import common.ESCAPED_STRING
%import common.WS
%ignore WS
"""

# instantiate the parser once at module import time
_PARSER = Lark(dsl_grammar, start="start", parser="lalr")


@dataclass
class DataSplit:
    ratios: Dict[str, float]

    def __post_init__(self) -> None:
        total = sum(self.ratios.values())
        if not isclose(total, 1.0, abs_tol=1e-6):
            raise ValueError("data split ratios must sum to 1.0")


@dataclass
class ValidationOption:
    method: Optional[str] = None
    params: Optional[List[tuple[str, Any]]] = None
    on: Optional[str] = None


@dataclass
class OptimizeOption:
    metric: str


@dataclass
class BalanceOption:
    method: str


@dataclass
class TrainModel:
    name: str
    algorithm: str
    params: List[tuple[str, Any]]
    source: str
    target: str
    features: List[str]
    split: Optional[DataSplit] = None
    validate: Optional[ValidationOption] = None
    optimize_metric: Optional[str] = None
    stop_condition: Optional[str] = None
    balance_method: Optional[str] = None


@dataclass
class ComputeKernel:
    name: str
    kernel: str
    inputs: Optional[List[str]] = None
    output: Optional[str] = None
    schedule_ticks: Optional[int] = None
    options: Dict[str, Any] | None = None


class TreeToModel(Transformer):
    def NAME(self, token):
        return str(token)

    def SIGNED_NUMBER(self, token):
        text = token.value
        return float(text) if "." in text else int(text)

    def ESCAPED_STRING(self, token):
        return token.value.strip('"')

    def value(self, items):
        return items[0]

    def param(self, items):
        name, value = items
        return name, value

    def param_list(self, items):
        return items

    def algorithm(self, items):
        alg_name = items[0]
        if len(items) == 1 or items[1] is None:
            params = []
        else:
            params = items[1]
        return alg_name, params

    def feature_list(self, items):
        return list(items)

    def features(self, items):
        return items[0] if items else []

    def option(self, items):
        return items[0]

    def name_list(self, items):
        return list(items)

    def compute_from(self, items):
        return ("inputs", items[0])

    def compute_into(self, items):
        return ("output", items[0])

    def compute_every(self, items):
        return ("schedule", int(items[0]))

    def size_spec(self, items):
        if len(items) == 2:
            return f"{items[0]}{items[1]}"
        return str(items[0])

    def kernel_opt(self, items):
        # should not be called directly
        return items[0]

    def block_opt(self, items):
        return ("BLOCK", items[0])

    def grid_opt(self, items):
        return ("GRID", items[0])

    def shared_opt(self, items):
        return ("SHARED", items[0])

    def split_entry(self, items):
        name, value = items
        return name, value

    def split_entries(self, items):
        return dict(items)

    def split_stmt(self, items):
        return DataSplit(items[0])

    def balance_stmt(self, items):
        return BalanceOption(method=items[0])

    def validate_stmt(self, items):
        if len(items) == 1:
            return ValidationOption(on=items[0])
        else:
            method = items[0]
            params = items[1] if len(items) > 1 else None
            return ValidationOption(method=method, params=params)

    def optimize_stmt(self, items):
        return OptimizeOption(metric=items[0])

    def comparison(self, items):
        left, op, right = items
        return f"{left} {op} {right}"

    def and_expr(self, items):
        expr = items[0]
        for part in items[1:]:
            expr += f" AND {part}"
        return expr

    def or_expr(self, items):
        expr = items[0]
        for part in items[1:]:
            expr += f" OR {part}"
        return expr

    def stop_stmt(self, items):
        return items[0]

    @v_args(inline=True)
    def train_stmt(
        self,
        model_name,
        algorithm,
        source,
        target,
        features,
        *options,
    ):
        alg_name, params = algorithm
        model = TrainModel(
            name=model_name,
            algorithm=alg_name,
            params=params,
            source=source,
            target=target,
            features=features,
        )
        for opt in options:
            if isinstance(opt, DataSplit):
                model.split = opt
            elif isinstance(opt, ValidationOption):
                model.validate = opt
            elif isinstance(opt, OptimizeOption):
                model.optimize_metric = opt.metric
            elif isinstance(opt, BalanceOption):
                model.balance_method = opt.method
            elif isinstance(opt, str):
                model.stop_condition = opt
        return model

    @v_args(inline=True)
    def compute_stmt(
        self,
        name: str,
        *parts: Any,
    ) -> ComputeKernel:
        inputs: Optional[List[str]] = None
        output: Optional[str] = None
        schedule: Optional[int] = None
        kernel_name: Optional[str] = None
        options: Dict[str, Any] = {}

        for part in parts:
            if isinstance(part, tuple) and part[0] == "inputs":
                inputs = part[1]
            elif isinstance(part, tuple) and part[0] == "output":
                output = part[1]
            elif isinstance(part, tuple) and part[0] == "schedule":
                schedule = part[1]
            elif isinstance(part, str) and kernel_name is None:
                kernel_name = part
            elif isinstance(part, tuple):
                key, val = part
                options[key] = val
            else:
                # ignore unexpected parts
                pass
        if kernel_name is None:
            raise ValueError("Kernel name missing")
        return ComputeKernel(
            name=name,
            inputs=inputs,
            output=output,
            schedule_ticks=schedule,
            kernel=kernel_name,
            options=options or None,
        )


def parse(text: str) -> TrainModel | ComputeKernel:
    tree = _PARSER.parse(text)
<<<<<<< HEAD
    try:
        model = TreeToModel().transform(tree)
    except VisitError as e:
        if isinstance(e.orig_exc, ValueError):
            raise e.orig_exc
        raise
    return model
=======
    model = TreeToModel().transform(tree)
    return cast(TrainModel | ComputeKernel, model)
>>>>>>> d7bb8b46


def compile_sql(model: TrainModel | ComputeKernel) -> str:
    import json

    if isinstance(model, TrainModel):
        # build training query with properly quoted identifiers
        field_idents = [sql.Identifier(f) for f in model.features]
        field_idents.append(sql.Identifier(model.target))
        training_query = (
            sql.SQL("SELECT {fields} FROM {source}")
            .format(
                fields=sql.SQL(", ").join(field_idents),
                source=sql.Identifier(model.source),
            )
            .as_string(None)
        )

        args = [
            sql.SQL("model_name := {val}").format(val=sql.Literal(model.name)),
            sql.SQL("algorithm := {val}").format(val=sql.Literal(model.algorithm)),
            sql.SQL("algorithm_params := {val}").format(
                val=sql.Literal(json.dumps(dict(model.params)))
            ),
            sql.SQL("training_data := {val}").format(val=sql.Literal(training_query)),
            sql.SQL("target_column := {val}").format(val=sql.Literal(model.target)),
            sql.SQL("feature_columns := ARRAY[{vals}]").format(
                vals=sql.SQL(", ").join(sql.Literal(f) for f in model.features)
            ),
        ]
        if model.split:
            args.append(
                sql.SQL("data_split := {val}").format(
                    val=sql.Literal(json.dumps(model.split.ratios))
                )
            )
        if model.validate:
            if model.validate.on:
                args.append(
                    sql.SQL("validate_on := {val}").format(
                        val=sql.Literal(model.validate.on)
                    )
                )
            if model.validate.method:
                args.append(
                    sql.SQL("validate_method := {val}").format(
                        val=sql.Literal(model.validate.method)
                    )
                )
                if model.validate.params:
                    args.append(
                        sql.SQL("validate_params := {val}").format(
                            val=sql.Literal(json.dumps(dict(model.validate.params)))
                        )
                    )
        if model.optimize_metric:
            args.append(
                sql.SQL("optimize_metric := {val}").format(
                    val=sql.Literal(model.optimize_metric)
                )
            )
        if model.stop_condition:
            args.append(
                sql.SQL("stop_condition := {val}").format(
                    val=sql.Literal(model.stop_condition)
                )
            )
        if model.balance_method:
            args.append(
                sql.SQL("balance_method := {val}").format(
                    val=sql.Literal(model.balance_method)
                )
            )

        query = sql.SQL("SELECT ml_train_model({args})").format(
            args=sql.SQL(", ").join(args)
        )
        return query.as_string(None)

    if isinstance(model, ComputeKernel):
        args = [
            sql.SQL("kernel_name := {val}").format(val=sql.Literal(model.kernel)),
            sql.SQL("name := {val}").format(val=sql.Literal(model.name)),
        ]
        if model.inputs:
            args.append(
                sql.SQL("inputs := ARRAY[{vals}]").format(
                    vals=sql.SQL(", ").join(sql.Literal(i) for i in model.inputs)
                )
            )
        if model.output:
            args.append(
                sql.SQL("output := {val}").format(val=sql.Literal(model.output))
            )
        if model.schedule_ticks is not None:
            args.append(
                sql.SQL("schedule_ticks := {val}").format(
                    val=sql.Literal(model.schedule_ticks)
                )
            )
        if model.options:
            args.append(
                sql.SQL("options := {val}").format(
                    val=sql.Literal(json.dumps(model.options))
                )
            )
        query = sql.SQL("SELECT ml_register_compute({args})").format(
            args=sql.SQL(", ").join(args)
        )
        return query.as_string(None)

    raise TypeError("Unsupported model type")<|MERGE_RESOLUTION|>--- conflicted
+++ resolved
@@ -1,18 +1,13 @@
 from __future__ import annotations
 
 from dataclasses import dataclass
-<<<<<<< HEAD
 from math import isclose
-from typing import Any, Dict, List, Optional
+from typing import Any, Dict, List, Optional, cast
 
 from lark import Lark, Transformer, v_args
 from lark.exceptions import VisitError
-=======
-from typing import Any, Dict, List, Optional, cast
-
-from lark import Lark, Transformer, v_args
 from psycopg import sql
->>>>>>> d7bb8b46
+
 
 dsl_grammar = r"""
 ?start: train_stmt
@@ -315,7 +310,6 @@
 
 def parse(text: str) -> TrainModel | ComputeKernel:
     tree = _PARSER.parse(text)
-<<<<<<< HEAD
     try:
         model = TreeToModel().transform(tree)
     except VisitError as e:
@@ -323,11 +317,6 @@
             raise e.orig_exc
         raise
     return model
-=======
-    model = TreeToModel().transform(tree)
-    return cast(TrainModel | ComputeKernel, model)
->>>>>>> d7bb8b46
-
 
 def compile_sql(model: TrainModel | ComputeKernel) -> str:
     import json
