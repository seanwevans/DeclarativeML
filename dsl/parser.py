from __future__ import annotations

from dataclasses import dataclass
from typing import Any, List

from lark import Lark, Transformer, v_args


dsl_grammar = r"""
?start: train_stmt

train_stmt: "TRAIN" "MODEL" NAME "USING" algorithm "FROM" NAME "PREDICT" NAME features

<<<<<<< HEAD
# The algorithm specification can be either just a name or
# a name followed by an optional parenthesized parameter list.
algorithm: NAME ["(" param_list? ")"]
=======
algorithm: NAME ("(" param_list? ")")?
>>>>>>> 27d41ac4
param_list: param ("," param)*
param: NAME "=" value
value: NUMBER | ESCAPED_STRING | NAME

features: "WITH" "FEATURES" "(" feature_list? ")"
feature_list: NAME ("," NAME)*

%import common.CNAME -> NAME
%import common.NUMBER
%import common.ESCAPED_STRING
%import common.WS
%ignore WS
"""

@dataclass
class TrainModel:
    name: str
    algorithm: str
    params: List[tuple[str, Any]]
    source: str
    target: str
    features: List[str]


class TreeToModel(Transformer):
    def NAME(self, token):
        return str(token)

    def NUMBER(self, token):
        text = token.value
        return float(text) if "." in text else int(text)

    def ESCAPED_STRING(self, token):
        return token.value.strip("\"")

    def value(self, items):
        return items[0]

    def param(self, items):
        name, value = items
        return name, value

    def param_list(self, items):
        return items

    def algorithm(self, items):
        alg_name = items[0]
        if len(items) == 1 or items[1] is None:
            params = []
        else:
            params = items[1]
        return alg_name, params

    def feature_list(self, items):
        return list(items)

    def features(self, items):
        return items[0] if items else []

    @v_args(inline=True)
    def train_stmt(self, model_name, algorithm, source, target, features):
        alg_name, params = algorithm
        return TrainModel(
            name=model_name,
            algorithm=alg_name,
            params=params,
            source=source,
            target=target,
            features=features,
        )


def parse(text: str) -> TrainModel:
    parser = Lark(dsl_grammar, start="start", parser="lalr")
    tree = parser.parse(text)
    model = TreeToModel().transform(tree)
    return model


def compile_sql(model: TrainModel) -> str:
    import json

    feature_cols = ", ".join(model.features)
    params_dict = {k: v for k, v in model.params}
    params_json = json.dumps(params_dict)
    training_query = f"SELECT {feature_cols}, {model.target} FROM {model.source}"
    feature_array = ", ".join(repr(f) for f in model.features)
    sql = (
        "SELECT ml_train_model("
        f"model_name := {repr(model.name)}, "
        f"algorithm := {repr(model.algorithm)}, "
        f"algorithm_params := {repr(params_json)}, "
        f"training_data := {repr(training_query)}, "
        f"target_column := {repr(model.target)}, "
        f"feature_columns := ARRAY[{feature_array}]"
        ")"
    )
    return sql<|MERGE_RESOLUTION|>--- conflicted
+++ resolved
@@ -11,13 +11,7 @@
 
 train_stmt: "TRAIN" "MODEL" NAME "USING" algorithm "FROM" NAME "PREDICT" NAME features
 
-<<<<<<< HEAD
-# The algorithm specification can be either just a name or
-# a name followed by an optional parenthesized parameter list.
-algorithm: NAME ["(" param_list? ")"]
-=======
 algorithm: NAME ("(" param_list? ")")?
->>>>>>> 27d41ac4
 param_list: param ("," param)*
 param: NAME "=" value
 value: NUMBER | ESCAPED_STRING | NAME
