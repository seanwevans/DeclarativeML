from __future__ import annotations

from dataclasses import dataclass
import re
from math import isclose
from typing import Any, Dict, List, Optional

from lark import Lark, Transformer, v_args
from lark.exceptions import VisitError
from psycopg import sql

dsl_grammar = r"""
?start: train_stmt
       | compute_stmt

train_stmt: "TRAIN" "MODEL" NAME "USING" algorithm "FROM" sql_clause \
            "PREDICT" NAME features option*

sql_clause: SQL_CLAUSE

compute_stmt: "COMPUTE" NAME compute_from? compute_into? compute_every? \
              "USING" NAME kernel_opt*

compute_from: "FROM" "table" "(" name_list ")"
compute_into: "INTO" "column" "(" NAME ")"
compute_every: "EVERY" SIGNED_NUMBER "TICKS"
kernel_opt: block_opt
          | grid_opt
          | shared_opt

block_opt: "BLOCK" SIGNED_NUMBER
grid_opt: "GRID" NAME
shared_opt: "SHARED" size_spec

name_list: NAME ("," NAME)*
size_spec: SIGNED_NUMBER NAME?

algorithm: NAME ("(" param_list? ")")?
param_list: param ("," param)*
param: NAME "=" value
value: SIGNED_NUMBER | ESCAPED_STRING | NAME

features: "WITH" "FEATURES" "(" feature_list ")"
feature_list: feature_expr ("," feature_expr)*

?feature_expr: feature_sum

?feature_sum: feature_sum "+" feature_term   -> feature_add
           | feature_sum "-" feature_term   -> feature_sub
           | feature_term

?feature_term: feature_term "*" feature_factor -> feature_mul
             | feature_term "/" feature_factor -> feature_div
             | feature_factor

?feature_factor: "-" feature_factor         -> feature_neg
               | feature_primary

?feature_primary: feature_call
                | feature_identifier
                | feature_number
                | feature_string
                | "(" feature_expr ")"    -> feature_group

feature_call: feature_identifier "(" feature_call_args? ")"
feature_call_args: feature_call_arg ("," feature_call_arg)*
feature_call_arg: NAME "=" feature_expr     -> feature_kwarg
                | feature_expr

feature_identifier: NAME ("." NAME)*
feature_number: SIGNED_NUMBER
feature_string: ESCAPED_STRING

option: validate_stmt
      | optimize_stmt
      | stop_stmt
      | split_stmt
      | balance_stmt

balance_stmt: "BALANCE" "CLASSES" "BY" NAME

validate_stmt: "VALIDATE" ("USING" NAME ("(" param_list? ")")? | "ON" NAME)
optimize_stmt: "OPTIMIZE" "FOR" NAME
stop_stmt: "STOP" "WHEN" condition_expr
split_stmt: "SPLIT" "DATA" split_entries

split_entries: split_entry ("," split_entry)*
split_entry: NAME "=" SIGNED_NUMBER

?condition_expr: or_expr
?or_expr: and_expr ("OR" and_expr)*
?and_expr: comparison ("AND" comparison)*
comparison: NAME COMP_OP value
COMP_OP: ">=" | "<=" | ">" | "<" | "!=" | "="

%import common.CNAME -> NAME
%import common.SIGNED_NUMBER
%import common.ESCAPED_STRING
%import common.WS
%ignore WS

SQL_CLAUSE: /(.|\n)+?(?=PREDICT\b)/
"""

# instantiate the parser once at module import time
_PARSER = Lark(dsl_grammar, start="start", parser="lalr")


_SIMPLE_IDENTIFIER_RE = re.compile(r"[A-Za-z_][A-Za-z0-9_]*")


def _as_sql_fragment(text: str) -> sql.SQL:
    """Return a psycopg SQL fragment with braces escaped for formatting."""

    return sql.SQL(text.replace("{", "{{").replace("}", "}}"))


@dataclass
class DataSplit:
    ratios: Dict[str, float]

    def __post_init__(self) -> None:
        for value in self.ratios.values():
            if not 0 <= value <= 1:
                raise ValueError("split ratios must be between 0 and 1")

        total = sum(self.ratios.values())
        if not isclose(total, 1.0, abs_tol=1e-6):
            raise ValueError("data split ratios must sum to 1.0")


@dataclass
class ValidationOption:
    method: Optional[str] = None
    params: Optional[List[tuple[str, Any]]] = None
    on: Optional[str] = None


@dataclass
class OptimizeOption:
    metric: str


@dataclass
class BalanceOption:
    method: str


@dataclass
class TrainModel:
    name: str
    algorithm: str
    params: List[tuple[str, Any]]
    source: str
    target: str
    features: List[str]
    source_is_identifier: bool = True
    split: Optional[DataSplit] = None
    validate: Optional[ValidationOption] = None
    optimize_metric: Optional[str] = None
    stop_condition: Optional[str] = None
    balance_method: Optional[str] = None


@dataclass
class ComputeKernel:
    name: str
    kernel: str
    inputs: Optional[List[str]] = None
    output: Optional[str] = None
    schedule_ticks: Optional[int] = None
    options: Dict[str, Any] | None = None


class TreeToModel(Transformer):
    def NAME(self, token):
        return str(token)

    def SIGNED_NUMBER(self, token):
        text = token.value
        return float(text) if "." in text else int(text)

    def ESCAPED_STRING(self, token):
        return token.value.strip('"')

    def value(self, items):
        return items[0]

    def param(self, items):
        name, value = items
        return name, value

    def param_list(self, items):
        return items

    def algorithm(self, items):
        alg_name = items[0]
        if len(items) == 1 or items[1] is None:
            params = []
        else:
            params = items[1]
        return alg_name, params

    def feature_list(self, items):
        return list(items)

    def features(self, items):
        return items[0]

    def feature_expr(self, items):
        return items[0] if items else ""

    def feature_term(self, items):
        return items[0] if items else ""

    def feature_factor(self, items):
        return items[0] if items else ""

    def feature_primary(self, items):
        return items[0] if items else ""

    def feature_identifier(self, items):
        return ".".join(items)

    def feature_call_args(self, items):
        return items

    def feature_call_arg(self, items):
        return items[0] if items else ""

    def feature_call(self, items):
        name = items[0]
        args = items[1] if len(items) > 1 else []
        if args:
            return f"{name}({', '.join(args)})"
        return f"{name}()"

    def feature_group(self, items):
        return f"({items[0]})"

    def feature_add(self, items):
        left, right = items
        return f"{left} + {right}"

    def feature_sub(self, items):
        left, right = items
        return f"{left} - {right}"

    def feature_mul(self, items):
        left, right = items
        return f"{left} * {right}"

    def feature_div(self, items):
        left, right = items
        return f"{left} / {right}"

    def feature_neg(self, items):
        (value,) = items
        return f"-{value}"

    def feature_number(self, items):
        (value,) = items
        return str(value)

    def feature_string(self, items):
        (value,) = items
        return f'"{value}"'

    def feature_kwarg(self, items):
        name, value = items
        return f"{name}={value}"

    def option(self, items):
        return items[0]

    def name_list(self, items):
        return list(items)

    def sql_clause(self, items):
        token = items[0]
        text = token.value if hasattr(token, "value") else str(token)
        return text.strip()

    def compute_from(self, items):
        return ("inputs", items[0])

    def compute_into(self, items):
        return ("output", items[0])

    def compute_every(self, items):
        return ("schedule", int(items[0]))

    def size_spec(self, items):
        if len(items) == 2:
            return f"{items[0]}{items[1]}"
        return str(items[0])

    def kernel_opt(self, items):
        # should not be called directly
        return items[0]

    def block_opt(self, items):
        return ("BLOCK", items[0])

    def grid_opt(self, items):
        return ("GRID", items[0])

    def shared_opt(self, items):
        return ("SHARED", items[0])

    def split_entry(self, items):
        name, value = items
        return name, value

    def split_entries(self, items):
        return dict(items)

    def split_stmt(self, items):
        return DataSplit(items[0])

    def balance_stmt(self, items):
        return BalanceOption(method=items[0])

    def validate_stmt(self, items):
        if len(items) == 1:
            return ValidationOption(on=items[0])
        else:
            method = items[0]
            params = items[1] if len(items) > 1 else None
            return ValidationOption(method=method, params=params)

    def optimize_stmt(self, items):
        return OptimizeOption(metric=items[0])

    def comparison(self, items):
        left, op, right = items
        return f"{left} {op} {right}"

    def and_expr(self, items):
        expr = items[0]
        for part in items[1:]:
            expr += f" AND {part}"
        return expr

    def or_expr(self, items):
        expr = items[0]
        for part in items[1:]:
            expr += f" OR {part}"
        return expr

    def stop_stmt(self, items):
        return items[0]

    @v_args(inline=True)
    def train_stmt(
        self,
        model_name,
        algorithm,
        source,
        target,
        features,
        *options,
    ):
        alg_name, params = algorithm
        source_clause = source.strip() if isinstance(source, str) else str(source).strip()
        if not source_clause:
            raise ValueError("Training data source clause cannot be empty")
        source_is_identifier = bool(_SIMPLE_IDENTIFIER_RE.fullmatch(source_clause))
        model = TrainModel(
            name=model_name,
            algorithm=alg_name,
            params=params,
            source=source_clause,
            target=target,
            features=features,
            source_is_identifier=source_is_identifier,
        )
        for opt in options:
            if isinstance(opt, DataSplit):
                model.split = opt
            elif isinstance(opt, ValidationOption):
                model.validate = opt
            elif isinstance(opt, OptimizeOption):
                model.optimize_metric = opt.metric
            elif isinstance(opt, BalanceOption):
                model.balance_method = opt.method
            elif isinstance(opt, str):
                model.stop_condition = opt
        return model

    @v_args(inline=True)
    def compute_stmt(
        self,
        name: str,
        *parts: Any,
    ) -> ComputeKernel:
        inputs: Optional[List[str]] = None
        output: Optional[str] = None
        schedule: Optional[int] = None
        kernel_name: Optional[str] = None
        options: Dict[str, Any] = {}

        for part in parts:
            if isinstance(part, tuple) and part[0] == "inputs":
                inputs = part[1]
            elif isinstance(part, tuple) and part[0] == "output":
                output = part[1]
            elif isinstance(part, tuple) and part[0] == "schedule":
                schedule = part[1]
            elif isinstance(part, str) and kernel_name is None:
                kernel_name = part
            elif isinstance(part, tuple):
                key, val = part
                options[key] = val
            else:
                raise ValueError(f"Unexpected compute clause part: {part!r}")
        if kernel_name is None:
            raise ValueError("Kernel name missing")
        return ComputeKernel(
            name=name,
            inputs=inputs,
            output=output,
            schedule_ticks=schedule,
            kernel=kernel_name,
            options=options or None,
        )


def parse(text: str) -> TrainModel | ComputeKernel:
    tree = _PARSER.parse(text)
    try:
        model = TreeToModel().transform(tree)
    except VisitError as e:
        if isinstance(e.orig_exc, ValueError):
            raise e.orig_exc
        raise
    return model


def compile_sql(model: TrainModel | ComputeKernel) -> str:
    import json

    if isinstance(model, TrainModel):
        # build training query with properly quoted identifiers
<<<<<<< HEAD
        select_fields: List[sql.Composable] = []
        for feature in model.features:
            if not any(ch in feature for ch in " ()+-*/="):
                select_fields.append(sql.Identifier(feature))
            else:
                select_fields.append(sql.SQL(feature))

        select_fields.append(sql.Identifier(model.target))
        training_query = (
            sql.SQL("SELECT {fields} FROM {source}")
            .format(
                fields=sql.SQL(", ").join(select_fields),
                source=sql.Identifier(model.source),
=======
        field_idents = [sql.Identifier(f) for f in model.features]
        field_idents.append(sql.Identifier(model.target))
        if model.source_is_identifier:
            source_fragment = sql.Identifier(model.source)
        else:
            source_fragment = _as_sql_fragment(model.source)
        training_query = (
            sql.SQL("SELECT {fields} FROM {source}")
            .format(
                fields=sql.SQL(", ").join(field_idents),
                source=source_fragment,
>>>>>>> e54a8bf1
            )
            .as_string(None)
        )

        args = [
            sql.SQL("model_name := {val}").format(val=sql.Literal(model.name)),
            sql.SQL("algorithm := {val}").format(val=sql.Literal(model.algorithm)),
            sql.SQL("algorithm_params := {val}").format(
                val=sql.Literal(json.dumps(dict(model.params)))
            ),
            sql.SQL("training_data := {val}").format(val=sql.Literal(training_query)),
            sql.SQL("target_column := {val}").format(val=sql.Literal(model.target)),
            sql.SQL("feature_columns := ARRAY[{vals}]").format(
                vals=sql.SQL(", ").join(sql.Literal(f) for f in model.features)
            ),
        ]
        if model.split:
            args.append(
                sql.SQL("data_split := {val}").format(
                    val=sql.Literal(json.dumps(model.split.ratios))
                )
            )
        if model.validate:
            if model.validate.on:
                args.append(
                    sql.SQL("validate_on := {val}").format(
                        val=sql.Literal(model.validate.on)
                    )
                )
            if model.validate.method:
                args.append(
                    sql.SQL("validate_method := {val}").format(
                        val=sql.Literal(model.validate.method)
                    )
                )
                if model.validate.params:
                    args.append(
                        sql.SQL("validate_params := {val}").format(
                            val=sql.Literal(json.dumps(dict(model.validate.params)))
                        )
                    )
        if model.optimize_metric:
            args.append(
                sql.SQL("optimize_metric := {val}").format(
                    val=sql.Literal(model.optimize_metric)
                )
            )
        if model.stop_condition:
            args.append(
                sql.SQL("stop_condition := {val}").format(
                    val=sql.Literal(model.stop_condition)
                )
            )
        if model.balance_method:
            args.append(
                sql.SQL("balance_method := {val}").format(
                    val=sql.Literal(model.balance_method)
                )
            )

        query = sql.SQL("SELECT ml_train_model({args})").format(
            args=sql.SQL(", ").join(args)
        )
        return query.as_string(None)

    if isinstance(model, ComputeKernel):
        args = [
            sql.SQL("kernel_name := {val}").format(val=sql.Literal(model.kernel)),
            sql.SQL("name := {val}").format(val=sql.Literal(model.name)),
        ]
        if model.inputs:
            args.append(
                sql.SQL("inputs := ARRAY[{vals}]").format(
                    vals=sql.SQL(", ").join(sql.Literal(i) for i in model.inputs)
                )
            )
        if model.output:
            args.append(
                sql.SQL("output := {val}").format(val=sql.Literal(model.output))
            )
        if model.schedule_ticks is not None:
            args.append(
                sql.SQL("schedule_ticks := {val}").format(
                    val=sql.Literal(model.schedule_ticks)
                )
            )
        if model.options:
            args.append(
                sql.SQL("options := {val}").format(
                    val=sql.Literal(json.dumps(model.options))
                )
            )
        query = sql.SQL("SELECT ml_register_compute({args})").format(
            args=sql.SQL(", ").join(args)
        )
        return query.as_string(None)

    raise TypeError("Unsupported model type")<|MERGE_RESOLUTION|>--- conflicted
+++ resolved
@@ -442,7 +442,6 @@
 
     if isinstance(model, TrainModel):
         # build training query with properly quoted identifiers
-<<<<<<< HEAD
         select_fields: List[sql.Composable] = []
         for feature in model.features:
             if not any(ch in feature for ch in " ()+-*/="):
@@ -456,19 +455,6 @@
             .format(
                 fields=sql.SQL(", ").join(select_fields),
                 source=sql.Identifier(model.source),
-=======
-        field_idents = [sql.Identifier(f) for f in model.features]
-        field_idents.append(sql.Identifier(model.target))
-        if model.source_is_identifier:
-            source_fragment = sql.Identifier(model.source)
-        else:
-            source_fragment = _as_sql_fragment(model.source)
-        training_query = (
-            sql.SQL("SELECT {fields} FROM {source}")
-            .format(
-                fields=sql.SQL(", ").join(field_idents),
-                source=source_fragment,
->>>>>>> e54a8bf1
             )
             .as_string(None)
         )
