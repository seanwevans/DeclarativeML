--- conflicted
+++ resolved
@@ -509,7 +509,6 @@
                 select_fields.append(sql.Identifier(feature))
 
         select_fields.append(sql.Identifier(model.target))
-<<<<<<< HEAD
         if model.source_is_identifier:
             source_fragment = sql.Identifier(model.source)
         else:
@@ -517,13 +516,6 @@
                 source_fragment = sql.Identifier(model.source)
             else:
                 source_fragment = _as_sql_fragment(model.source)
-=======
-        source_fragment: sql.Composable
-        if model.source_is_identifier:
-            source_fragment = sql.Identifier(model.source)
-        else:
-            source_fragment = sql.SQL(model.source)
->>>>>>> 97d0772c
 
         training_query = (
             sql.SQL("SELECT {fields} FROM {source}")
