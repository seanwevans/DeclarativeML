from __future__ import annotations

from dataclasses import dataclass
import json
import re
from math import isclose
from typing import Any, Dict, List, Optional

from lark import Lark, Transformer, v_args
from lark.exceptions import VisitError
from psycopg import sql

dsl_grammar = r"""
?start: train_stmt
       | compute_stmt

train_stmt: "TRAIN" "MODEL" NAME "USING" algorithm "FROM" sql_clause \
            "PREDICT" NAME features option*

sql_clause: SQL_CLAUSE

compute_stmt: "COMPUTE" NAME compute_from? compute_into? compute_every? \
              "USING" NAME kernel_opt*

compute_from: "FROM" "table" "(" name_list ")"
compute_into: "INTO" "column" "(" NAME ")"
compute_every: "EVERY" SIGNED_NUMBER "TICKS"
kernel_opt: block_opt
          | grid_opt
          | shared_opt

block_opt: "BLOCK" SIGNED_NUMBER
grid_opt: "GRID" NAME
shared_opt: "SHARED" size_spec

name_list: NAME ("," NAME)*
size_spec: SIGNED_NUMBER NAME?

algorithm: NAME ("(" param_list? ")")?
param_list: param ("," param)*
param: NAME "=" value
value: SIGNED_NUMBER
     | ESCAPED_STRING
     | NAME
     | list_literal
     | dict_literal

list_literal: "[" [value ("," value)*] "]"
dict_literal: "{" [dict_entry ("," dict_entry)*] "}"
dict_entry: (NAME | ESCAPED_STRING) ":" value

features: "WITH" "FEATURES" "(" feature_list ")"
feature_list: feature_expr ("," feature_expr)*

?feature_expr: feature_sum

?feature_sum: feature_sum "+" feature_term   -> feature_add
           | feature_sum "-" feature_term   -> feature_sub
           | feature_term

?feature_term: feature_term "*" feature_factor -> feature_mul
             | feature_term "/" feature_factor -> feature_div
             | feature_factor

?feature_factor: "-" feature_factor         -> feature_neg
               | feature_primary

?feature_primary: feature_call
                | feature_identifier
                | feature_number
                | feature_string
                | "(" feature_expr ")"    -> feature_group

feature_call: feature_identifier "(" feature_call_args? ")"
feature_call_args: feature_call_arg ("," feature_call_arg)*
feature_call_arg: NAME "=" feature_expr     -> feature_kwarg
                | feature_expr

feature_identifier: NAME ("." NAME)*
feature_number: SIGNED_NUMBER
feature_string: ESCAPED_STRING

option: validate_stmt
      | optimize_stmt
      | stop_stmt
      | split_stmt
      | balance_stmt
      | checkpoint_stmt

checkpoint_stmt: "SAVE" "CHECKPOINTS" "EVERY" SIGNED_NUMBER NAME?

balance_stmt: "BALANCE" "CLASSES" "BY" NAME

validate_stmt: "VALIDATE" ("USING" NAME ("(" param_list? ")")? | "ON" NAME)
optimize_stmt: "OPTIMIZE" "FOR" NAME
stop_stmt: "STOP" "WHEN" condition_expr
split_stmt: "SPLIT" "DATA" split_entries

split_entries: split_entry ("," split_entry)*
split_entry: NAME "=" SIGNED_NUMBER

?condition_expr: or_expr
?or_expr: and_expr ("OR" and_expr)*
?and_expr: comparison ("AND" comparison)*
comparison: NAME COMP_OP value
COMP_OP: ">=" | "<=" | ">" | "<" | "!=" | "="

%import common.CNAME -> NAME
%import common.SIGNED_NUMBER
%import common.ESCAPED_STRING
%import common.WS
%ignore WS

SQL_CLAUSE: /(.|\n)+?(?=PREDICT\b)/
"""

# instantiate the parser once at module import time
_PARSER = Lark(dsl_grammar, start="start", parser="lalr")


_SIMPLE_IDENTIFIER_RE = re.compile(r"[A-Za-z_][A-Za-z0-9_]*")


def _as_sql_fragment(text: str) -> sql.SQL:
    """Return a psycopg SQL fragment with braces escaped for formatting."""

    return sql.SQL(text.replace("{", "{{").replace("}", "}}"))


@dataclass
class DataSplit:
    ratios: Dict[str, float]

    def __post_init__(self) -> None:
        for value in self.ratios.values():
            if not 0 <= value <= 1:
                raise ValueError("split ratios must be between 0 and 1")

        total = sum(self.ratios.values())
        if not isclose(total, 1.0, abs_tol=1e-6):
            raise ValueError("data split ratios must sum to 1.0")


@dataclass
class ValidationOption:
    method: Optional[str] = None
    params: Optional[List[tuple[str, Any]]] = None
    on: Optional[str] = None


@dataclass
class OptimizeOption:
    metric: str


@dataclass
class BalanceOption:
    method: str


@dataclass
class CheckpointOption:
    interval: float | int
    unit: Optional[str] = None


@dataclass
class TrainModel:
    name: str
    algorithm: str
    params: List[tuple[str, Any]]
    source: str
    target: str
    features: List[str]
    source_is_identifier: bool = True
    split: Optional[DataSplit] = None
    validate: Optional[ValidationOption] = None
    optimize_metric: Optional[str] = None
    stop_condition: Optional[str] = None
    balance_method: Optional[str] = None
    checkpoint: Optional[CheckpointOption] = None


@dataclass
class ComputeKernel:
    name: str
    kernel: str
    inputs: Optional[List[str]] = None
    output: Optional[str] = None
    schedule_ticks: Optional[int] = None
    options: Dict[str, Any] | None = None


class TreeToModel(Transformer):
    def NAME(self, token):
        return str(token)

    def SIGNED_NUMBER(self, token):
        text = token.value
        return float(text) if "." in text else int(text)

    def ESCAPED_STRING(self, token):
        return token.value.strip('"')

    def value(self, items):
        return items[0]

    def list_literal(self, items):
        return list(items)

    def dict_entry(self, items):
        key, value = items
        return key, value

    def dict_literal(self, items):
        return dict(items)

    def param(self, items):
        name, value = items
        return name, value

    def param_list(self, items):
        return items

    def algorithm(self, items):
        alg_name = items[0]
        if len(items) == 1 or items[1] is None:
            params = []
        else:
            params = items[1]
        return alg_name, params

    def feature_list(self, items):
        return list(items)

    def features(self, items):
        return items[0]

    def feature_expr(self, items):
        return items[0] if items else ""

    def feature_term(self, items):
        return items[0] if items else ""

    def feature_factor(self, items):
        return items[0] if items else ""

    def feature_primary(self, items):
        return items[0] if items else ""

    def feature_identifier(self, items):
        return ".".join(items)

    def feature_call_args(self, items):
        return items

    def feature_call_arg(self, items):
        return items[0] if items else ""

    def feature_call(self, items):
        name = items[0]
        args = items[1] if len(items) > 1 else []
        if args:
            return f"{name}({', '.join(args)})"
        return f"{name}()"

    def feature_group(self, items):
        return f"({items[0]})"

    def feature_add(self, items):
        left, right = items
        return f"{left} + {right}"

    def feature_sub(self, items):
        left, right = items
        return f"{left} - {right}"

    def feature_mul(self, items):
        left, right = items
        return f"{left} * {right}"

    def feature_div(self, items):
        left, right = items
        return f"{left} / {right}"

    def feature_neg(self, items):
        (value,) = items
        return f"-{value}"

    def feature_number(self, items):
        (value,) = items
        return str(value)

    def feature_string(self, items):
        (token,) = items
        raw = token.value if hasattr(token, "value") else str(token)
        if len(raw) >= 2 and raw[0] == raw[-1] and raw[0] in {'"', "'"}:
            # Convert the token contents to a Python string so escape sequences are handled
            string_value = json.loads(raw)
        else:
            string_value = json.loads(f'"{raw}"')
        escaped = string_value.replace('"', '""')
        return f'"{escaped}"'

    def feature_kwarg(self, items):
        name, value = items
        return f"{name}={value}"

    def option(self, items):
        return items[0]

    def name_list(self, items):
        return list(items)

    def sql_clause(self, items):
        token = items[0]
        text = token.value if hasattr(token, "value") else str(token)
        return text.strip()

    def compute_from(self, items):
        return ("inputs", items[0])

    def compute_into(self, items):
        return ("output", items[0])

    def compute_every(self, items):
        value = items[0]
        if isinstance(value, float):
            if not value.is_integer():
                raise ValueError("schedule ticks must be a positive integer")
            value = int(value)
        elif isinstance(value, int):
            pass
        else:
            raise ValueError("schedule ticks must be a positive integer")

        if value <= 0:
            raise ValueError("schedule ticks must be a positive integer")

        return ("schedule", value)

    def size_spec(self, items):
        if len(items) == 2:
            return f"{items[0]}{items[1]}"
        return str(items[0])

    def kernel_opt(self, items):
        # should not be called directly
        return items[0]

    def block_opt(self, items):
        return ("BLOCK", items[0])

    def grid_opt(self, items):
        return ("GRID", items[0])

    def shared_opt(self, items):
        return ("SHARED", items[0])

    def split_entry(self, items):
        name, value = items
        return name, value

    def split_entries(self, items):
        return dict(items)

    def split_stmt(self, items):
        return DataSplit(items[0])

    def balance_stmt(self, items):
        return BalanceOption(method=items[0])

    def checkpoint_stmt(self, items):
        interval = items[0]
        unit = items[1] if len(items) > 1 else None
        return CheckpointOption(interval=interval, unit=unit)

    def validate_stmt(self, items):
        if len(items) == 1:
            return ValidationOption(on=items[0])
        else:
            method = items[0]
            params = items[1] if len(items) > 1 else None
            return ValidationOption(method=method, params=params)

    def optimize_stmt(self, items):
        return OptimizeOption(metric=items[0])

    def comparison(self, items):
        left, op, right = items
        return f"{left} {op} {right}"

    def and_expr(self, items):
        expr = items[0]
        for part in items[1:]:
            expr += f" AND {part}"
        return expr

    def or_expr(self, items):
        expr = items[0]
        for part in items[1:]:
            expr += f" OR {part}"
        return expr

    def stop_stmt(self, items):
        return items[0]

    @v_args(inline=True)
    def train_stmt(
        self,
        model_name,
        algorithm,
        source,
        target,
        features,
        *options,
    ):
        alg_name, params = algorithm
        source_clause = source.strip() if isinstance(source, str) else str(source).strip()
        if not source_clause:
            raise ValueError("Training data source clause cannot be empty")
        source_is_identifier = bool(_SIMPLE_IDENTIFIER_RE.fullmatch(source_clause))
        model = TrainModel(
            name=model_name,
            algorithm=alg_name,
            params=params,
            source=source_clause,
            target=target,
            features=features,
            source_is_identifier=source_is_identifier,
        )
        for opt in options:
            if isinstance(opt, DataSplit):
                model.split = opt
            elif isinstance(opt, ValidationOption):
                model.validate = opt
            elif isinstance(opt, OptimizeOption):
                model.optimize_metric = opt.metric
            elif isinstance(opt, BalanceOption):
                model.balance_method = opt.method
            elif isinstance(opt, CheckpointOption):
                model.checkpoint = opt
            elif isinstance(opt, str):
                model.stop_condition = opt
        return model

    @v_args(inline=True)
    def compute_stmt(
        self,
        name: str,
        *parts: Any,
    ) -> ComputeKernel:
        inputs: Optional[List[str]] = None
        output: Optional[str] = None
        schedule: Optional[int] = None
        kernel_name: Optional[str] = None
        options: Dict[str, Any] = {}

        for part in parts:
            if isinstance(part, tuple) and part[0] == "inputs":
                inputs = part[1]
            elif isinstance(part, tuple) and part[0] == "output":
                output = part[1]
            elif isinstance(part, tuple) and part[0] == "schedule":
                schedule = part[1]
            elif isinstance(part, str) and kernel_name is None:
                kernel_name = part
            elif isinstance(part, tuple):
                key, val = part
                options[key] = val
            else:
                raise ValueError(f"Unexpected compute clause part: {part!r}")
        if kernel_name is None:
            raise ValueError("Kernel name missing")
        return ComputeKernel(
            name=name,
            inputs=inputs,
            output=output,
            schedule_ticks=schedule,
            kernel=kernel_name,
            options=options or None,
        )


def parse(text: str) -> TrainModel | ComputeKernel:
    tree = _PARSER.parse(text)
    try:
        model = TreeToModel().transform(tree)
    except VisitError as e:
        if isinstance(e.orig_exc, ValueError):
            raise e.orig_exc
        raise
    return model


def _looks_like_single_identifier(clause: str) -> bool:
    """Heuristically determine if a source clause should be treated as one identifier."""

    if not clause:
        return False
    if any(ch.isspace() for ch in clause):
        return False
    if any(ch in ".()" for ch in clause):
        return False
    if clause[0] == "\"" and clause[-1] == "\"":
        return False
    return True


def compile_sql(model: TrainModel | ComputeKernel) -> str:
    import json

    if isinstance(model, TrainModel):
        # build training query with properly quoted identifiers
        select_fields: List[sql.Composable] = []
        for feature in model.features:
            if _SIMPLE_IDENTIFIER_RE.fullmatch(feature):
                select_fields.append(sql.Identifier(feature))
            elif "." in feature or any(ch in feature for ch in " ()+-*/="):
                select_fields.append(sql.SQL(feature))
            else:
                select_fields.append(sql.Identifier(feature))

        select_fields.append(sql.Identifier(model.target))
        if model.source_is_identifier:
<<<<<<< HEAD
            source_fragment: sql.Composable = sql.Identifier(model.source)
        else:
            source_fragment = _as_sql_fragment(model.source)
=======
            source_fragment = sql.Identifier(model.source)
        else:
            if _looks_like_single_identifier(model.source):
                source_fragment = sql.Identifier(model.source)
            else:
                source_fragment = _as_sql_fragment(model.source)
>>>>>>> ac675392

        training_query = (
            sql.SQL("SELECT {fields} FROM {source}")
            .format(
                fields=sql.SQL(", ").join(select_fields),
                source=source_fragment,
            )
            .as_string(None)
        )

        args = [
            sql.SQL("model_name := {val}").format(val=sql.Literal(model.name)),
            sql.SQL("algorithm := {val}").format(val=sql.Literal(model.algorithm)),
            sql.SQL("algorithm_params := {val}").format(
                val=sql.Literal(json.dumps(dict(model.params)))
            ),
            sql.SQL("training_data := {val}").format(val=sql.Literal(training_query)),
            sql.SQL("target_column := {val}").format(val=sql.Literal(model.target)),
            sql.SQL("feature_columns := ARRAY[{vals}]").format(
                vals=sql.SQL(", ").join(sql.Literal(f) for f in model.features)
            ),
        ]
        if model.split:
            args.append(
                sql.SQL("data_split := {val}").format(
                    val=sql.Literal(json.dumps(model.split.ratios))
                )
            )
        if model.validate:
            if model.validate.on:
                args.append(
                    sql.SQL("validate_on := {val}").format(
                        val=sql.Literal(model.validate.on)
                    )
                )
            if model.validate.method:
                args.append(
                    sql.SQL("validate_method := {val}").format(
                        val=sql.Literal(model.validate.method)
                    )
                )
                if model.validate.params:
                    args.append(
                        sql.SQL("validate_params := {val}").format(
                            val=sql.Literal(json.dumps(dict(model.validate.params)))
                        )
                    )
        if model.optimize_metric:
            args.append(
                sql.SQL("optimize_metric := {val}").format(
                    val=sql.Literal(model.optimize_metric)
                )
            )
        if model.stop_condition:
            args.append(
                sql.SQL("stop_condition := {val}").format(
                    val=sql.Literal(model.stop_condition)
                )
            )
        if model.balance_method:
            args.append(
                sql.SQL("balance_method := {val}").format(
                    val=sql.Literal(model.balance_method)
                )
            )
        if model.checkpoint:
            checkpoint_payload = {"interval": model.checkpoint.interval}
            if model.checkpoint.unit:
                checkpoint_payload["unit"] = model.checkpoint.unit
            args.append(
                sql.SQL("checkpoint_schedule := {val}").format(
                    val=sql.Literal(json.dumps(checkpoint_payload))
                )
            )

        query = sql.SQL("SELECT ml_train_model({args})").format(
            args=sql.SQL(", ").join(args)
        )
        return query.as_string(None)

    if isinstance(model, ComputeKernel):
        args = [
            sql.SQL("kernel_name := {val}").format(val=sql.Literal(model.kernel)),
            sql.SQL("name := {val}").format(val=sql.Literal(model.name)),
        ]
        if model.inputs:
            args.append(
                sql.SQL("inputs := ARRAY[{vals}]").format(
                    vals=sql.SQL(", ").join(sql.Literal(i) for i in model.inputs)
                )
            )
        if model.output:
            args.append(
                sql.SQL("output := {val}").format(val=sql.Literal(model.output))
            )
        if model.schedule_ticks is not None:
            args.append(
                sql.SQL("schedule_ticks := {val}").format(
                    val=sql.Literal(model.schedule_ticks)
                )
            )
        if model.options:
            args.append(
                sql.SQL("options := {val}").format(
                    val=sql.Literal(json.dumps(model.options))
                )
            )
        query = sql.SQL("SELECT ml_register_compute({args})").format(
            args=sql.SQL(", ").join(args)
        )
        return query.as_string(None)

    raise TypeError("Unsupported model type")
<|MERGE_RESOLUTION|>--- conflicted
+++ resolved
@@ -523,18 +523,9 @@
 
         select_fields.append(sql.Identifier(model.target))
         if model.source_is_identifier:
-<<<<<<< HEAD
             source_fragment: sql.Composable = sql.Identifier(model.source)
         else:
             source_fragment = _as_sql_fragment(model.source)
-=======
-            source_fragment = sql.Identifier(model.source)
-        else:
-            if _looks_like_single_identifier(model.source):
-                source_fragment = sql.Identifier(model.source)
-            else:
-                source_fragment = _as_sql_fragment(model.source)
->>>>>>> ac675392
 
         training_query = (
             sql.SQL("SELECT {fields} FROM {source}")
