--- conflicted
+++ resolved
@@ -65,7 +65,7 @@
 
 ## Getting Started
 
-<<<<<<< HEAD
+
 DeclarativeML is still in the conceptual and design stage. There are no
 published packages or binaries yet, but the following environment is planned for
 our first prototypes.
@@ -87,9 +87,9 @@
 
 In the meantime, feel free to read through the design documents and open issues
 to discuss ideas or questions.
-=======
+
 DeclarativeML is under active development. The core components are evolving, but you can explore the design docs below.
->>>>>>> 464a4b1a
+
 
 ## Contributing
 
