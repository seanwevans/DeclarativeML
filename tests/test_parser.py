--- conflicted
+++ resolved
@@ -114,12 +114,12 @@
         self.assertEqual(stmt.kernel, "immune_scan")
         self.assertEqual(stmt.options["SHARED"], "1K")
 
-<<<<<<< HEAD
+
     def test_compute_missing_kernel(self):
         text = "COMPUTE add_vectors FROM table(foo) INTO column(bar)"
         with self.assertRaises(LarkError):
             parser.parse(text)
-=======
+
     def test_compile_sql_escapes_identifiers(self):
         model = parser.TrainModel(
             name="m",
@@ -148,7 +148,6 @@
         self.assertIn("'ker;nel'", sql_str)
         self.assertIn("'in;put'", sql_str)
         self.assertIn("'out;put'", sql_str)
->>>>>>> 4b1b8eab
 
 
 @given(
