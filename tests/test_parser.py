--- conflicted
+++ resolved
@@ -39,7 +39,7 @@
         self.assertEqual(model.target, "outcome")
         self.assertEqual(model.features, ["a", "b"])
 
-<<<<<<< HEAD
+
     def test_parse_train_model_with_options(self):
         text = (
             "TRAIN MODEL m USING alg() FROM data PREDICT y WITH FEATURES(f1, f2) "
@@ -54,7 +54,7 @@
         self.assertEqual(model.validate.method, "cv")
         self.assertEqual(model.optimize_metric, "accuracy")
         self.assertEqual(model.stop_condition, "accuracy > 0.9")
-=======
+
 
     def test_invalid_syntax_raises(self):
         with self.assertRaises(LarkError):
@@ -90,7 +90,7 @@
     assert model.name == model_name
     assert model.algorithm == algorithm
 
->>>>>>> 34704825
+
 
 if __name__ == "__main__":
     unittest.main()