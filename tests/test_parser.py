--- conflicted
+++ resolved
@@ -1,18 +1,9 @@
 import unittest
 
-<<<<<<< HEAD
+
 from dsl import parser
 from lark.exceptions import LarkError
 from hypothesis import given, strategies as st
-=======
-from hypothesis import given
-from hypothesis import strategies as st
-from lark.exceptions import LarkError
-
-sys.path.append(os.path.dirname(os.path.dirname(__file__)))
-
-from dsl import parser  # noqa: E402
->>>>>>> 77623f46
 
 
 class TestParser(unittest.TestCase):
